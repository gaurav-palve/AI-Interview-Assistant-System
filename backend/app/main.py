# Set environment variables before any imports
import os
os.environ['TF_CPP_MIN_LOG_LEVEL'] = '3'  # 0=all, 1=no INFO, 2=no WARNING, 3=no ERROR
os.environ['AUTOGRAPH_VERBOSITY'] = '0'
os.environ['TOKENIZERS_PARALLELISM'] = 'false'

# Create a custom filter for stderr to catch TensorFlow Lite warnings
import sys
import re

# Save the original stderr
original_stderr = sys.stderr

# Create a custom filter class
class StderrFilter:
    def __init__(self, original_stderr):
        self.original_stderr = original_stderr
        # Patterns to filter out
        self.patterns = [
            re.compile(r'.*TensorFlow Lite XNNPACK delegate for CPU.*'),
            re.compile(r'.*All log messages before absl::InitializeLog.*'),
            re.compile(r'.*Feedback manager requires a model with a single signature inference.*'),
            re.compile(r'W0000 00:00:.*')
        ]
    
    def write(self, message):
        # Check if the message matches any of the patterns to filter
        if not any(pattern.match(message) for pattern in self.patterns):
            self.original_stderr.write(message)
    
    def flush(self):
        self.original_stderr.flush()
    
    # Add other methods that stderr might use
    def fileno(self):
        return self.original_stderr.fileno()
    
    def isatty(self):
        return self.original_stderr.isatty()

# Replace stderr with our filtered version
sys.stderr = StderrFilter(original_stderr)

# Suppress all warnings
import warnings
warnings.filterwarnings('ignore')

# Standard imports
import json
import logging
from fastapi import FastAPI, Request
from fastapi.middleware.cors import CORSMiddleware
from contextlib import asynccontextmanager

# Disable TensorFlow logging completely
try:
    import tensorflow as tf
    tf.get_logger().setLevel(logging.ERROR)
    # Disable TensorFlow debugging logs
    tf.debugging.disable_traceback_filtering()
    # Disable eager execution logging
    tf.compat.v1.logging.set_verbosity(tf.compat.v1.logging.ERROR)
except ImportError:
    pass  # TensorFlow not installed, ignore

from .routes import auth_routes, interview_routes, upload_resume, generate_mcq_route, email_routes, candidate_routes, camera_integration_route, resume_screening_route, generate_jd_route, job_posting_route, interview_scheduling_route
from .database import connect_to_mongo, close_mongo_connection
import asyncio

from .routes import (
    auth_routes,
    interview_routes,
    upload_resume,
    generate_mcq_route,
    email_routes,
    candidate_routes,
    voice_interview_routes,
    websocket_routes,
    resume_screening_route,
    generate_jd_route,
    job_posting_route,
    interview_scheduling_route,
    code,
    questions
)
from .database import connect_to_mongo, close_mongo_connection, verify_database_connection
from .utils.logger import get_logger
from .utils.websocket_manager import set_event_loop

logger = get_logger(__name__)


# Define lifespan handler (replaces @app.on_event)
@asynccontextmanager
async def lifespan(app: FastAPI):
    logger.info("Starting up AI Interview Assistant Backend...")

    try:
        # Set up WebSocket event loop for broadcasting
        loop = asyncio.get_event_loop()
        set_event_loop(loop)
        logger.info(" WebSocket event loop configured")

        # Connect to MongoDB
        await connect_to_mongo()

        # Verify database connection
        db_ok = await verify_database_connection()
        if db_ok:
            logger.info(" Database connection and collections verified successfully")
        else:
            logger.error(" Database verification failed - some features may not work correctly")

    except Exception as e:
        logger.error(f" Error during startup: {e}")
        logger.error("Application may not function correctly due to startup errors")

    # Yield control to the application
    yield

    # Shutdown logic
    logger.info("Shutting down AI Interview Assistant Backend...")
    await close_mongo_connection()
    
    # Restore original stderr
    sys.stderr = original_stderr
    logger.info("Original stderr restored")


# Create FastAPI app with lifespan
app = FastAPI(title="AI Interview Assistant Backend", lifespan=lifespan)


# Add CORS middleware with permissive settings
app.add_middleware(
    CORSMiddleware,
    allow_origins=["*"],  # Allow all origins (debugging, restrict in prod)
    allow_credentials=True,
    allow_methods=["*"],
    allow_headers=["*"],
    expose_headers=["*"],
    max_age=600,
)

# Register routes
app.include_router(auth_routes.router)
app.include_router(interview_routes.router)
app.include_router(upload_resume.router)
app.include_router(generate_mcq_route.router)
app.include_router(email_routes.router)
app.include_router(candidate_routes.router)
app.include_router(camera_integration_route.router)



# Add a middleware to ensure CORS headers are present in all responses
@app.middleware("http")
async def add_cors_headers(request: Request, call_next):
    response = await call_next(request)
    response.headers["Access-Control-Allow-Origin"] = "*"
    response.headers["Access-Control-Allow-Methods"] = "*"
    response.headers["Access-Control-Allow-Headers"] = "*"
    return response


# Request logging middleware
@app.middleware("http")
async def log_requests(request: Request, call_next):
    logger.info(f" Request: {request.method} {request.url}")

    try:
        body = await request.body()
        if body:
            try:
                body_str = body.decode()
                if body_str:
                    try:
                        body_json = json.loads(body_str)
                        logger.info(f" Request body (JSON): {body_json}")
                    except Exception:
                        logger.info(f" Request body (raw): {body_str}")
            except Exception:
                logger.info(" Request body: [binary data]")
    except Exception as e:
        logger.error(f" Error reading request body: {e}")

    response = await call_next(request)
    logger.info(f" Response status: {response.status_code}")
    return response


# Register routers
app.include_router(auth_routes.router)
app.include_router(interview_routes.router)
app.include_router(upload_resume.router)
app.include_router(generate_mcq_route.router)
app.include_router(email_routes.router)
app.include_router(candidate_routes.router)
app.include_router(voice_interview_routes.router)
app.include_router(websocket_routes.router)
app.include_router(resume_screening_route.router)
app.include_router(generate_jd_route.router)
app.include_router(job_posting_route.router)
app.include_router(interview_scheduling_route.router)
app.include_router(code.router, prefix="/api/code", tags=["code"])
app.include_router(questions.router, prefix="/api/questions", tags=["questions"])
<<<<<<< HEAD


# Health endpoints
# @app.get("/")
# async def root():
#     return {"message": "AI Interview Assistant Backend is running!"}


# @app.get("/health")
# async def health_check():
#     return {"status": "healthy"}


# Run the server
if __name__ == "__main__":
    import uvicorn
    uvicorn.run(
        "main:app",  # Update this path if your file is named differently
        host="localhost",
        port=8000,
        reload=True,  # Equivalent to debug=True in Flask
        log_level="info"
    )
=======
>>>>>>> 8bd2f3f7
<|MERGE_RESOLUTION|>--- conflicted
+++ resolved
@@ -204,29 +204,3 @@
 app.include_router(interview_scheduling_route.router)
 app.include_router(code.router, prefix="/api/code", tags=["code"])
 app.include_router(questions.router, prefix="/api/questions", tags=["questions"])
-<<<<<<< HEAD
-
-
-# Health endpoints
-# @app.get("/")
-# async def root():
-#     return {"message": "AI Interview Assistant Backend is running!"}
-
-
-# @app.get("/health")
-# async def health_check():
-#     return {"status": "healthy"}
-
-
-# Run the server
-if __name__ == "__main__":
-    import uvicorn
-    uvicorn.run(
-        "main:app",  # Update this path if your file is named differently
-        host="localhost",
-        port=8000,
-        reload=True,  # Equivalent to debug=True in Flask
-        log_level="info"
-    )
-=======
->>>>>>> 8bd2f3f7
