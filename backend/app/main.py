--- conflicted
+++ resolved
@@ -2,7 +2,8 @@
 from fastapi.middleware.cors import CORSMiddleware
 from contextlib import asynccontextmanager
 import json
-<<<<<<< HEAD
+from .routes import auth_routes, interview_routes, upload_resume, generate_mcq_route, email_routes, candidate_routes, camera_integration_route
+from .database import connect_to_mongo, close_mongo_connection
 import asyncio
 
 from .routes import (
@@ -16,10 +17,6 @@
     websocket_routes,
 )
 from .database import connect_to_mongo, close_mongo_connection, verify_database_connection
-=======
-from .routes import auth_routes, interview_routes, upload_resume, generate_mcq_route, email_routes, candidate_routes, camera_integration_route
-from .database import connect_to_mongo, close_mongo_connection
->>>>>>> 6c260abd
 from .utils.logger import get_logger
 from .utils.websocket_manager import set_event_loop
 
@@ -70,12 +67,8 @@
     allow_credentials=True,
     allow_methods=["*"],
     allow_headers=["*"],
-    expose_headers=["*"],
-    max_age=600,
 )
 
-<<<<<<< HEAD
-=======
 # Register routes
 app.include_router(auth_routes.router)
 app.include_router(interview_routes.router)
@@ -84,7 +77,12 @@
 app.include_router(email_routes.router)
 app.include_router(candidate_routes.router)
 app.include_router(camera_integration_route.router)
->>>>>>> 6c260abd
+
+# Add request logging middleware
+    expose_headers=["*"],
+    max_age=600,
+)
+
 
 # Add a middleware to ensure CORS headers are present in all responses
 @app.middleware("http")
