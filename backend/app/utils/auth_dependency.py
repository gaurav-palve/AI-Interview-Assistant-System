--- conflicted
+++ resolved
@@ -78,11 +78,7 @@
         permissions = role.get("permissions", [])
 
         # SUPERADMIN → FULL ACCESS
-<<<<<<< HEAD
         if role.get("role_name") == "SUPER_ADMIN":
-=======
-        if role.get("name") == "SUPER_ADMIN":
->>>>>>> 061c9c4b
             return current_user
 
         # Normal permission check
