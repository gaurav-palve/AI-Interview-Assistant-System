import { useState } from "react";
import { useLocation, useNavigate, Link } from "react-router-dom";
import {
  Email as EmailIcon,
  Lock as LockIcon,
  VpnKey as PinIcon,
  Visibility,
  VisibilityOff,
} from "@mui/icons-material";
import authService from "../services/authService";
import Nts_logo from "../assets/Nts_logo/NTSLOGO.png";
import LoginBg from "../assets/login_bg.png";

export default function ResetPassword() {
  const { state } = useLocation();
  const prefilledEmail = state?.email || "";

  const [email, setEmail] = useState(prefilledEmail);
  const [otp, setOtp] = useState("");
  const [newPassword, setNewPassword] = useState("");
  const [confirmPassword, setConfirmPassword] = useState("");
  const [showPassword, setShowPassword] = useState(false);
  const [showConfirmPassword, setShowConfirmPassword] = useState(false);
  const [status, setStatus] = useState("");
  const [isLoading, setIsLoading] = useState(false);

  const navigate = useNavigate();

  const handleSubmit = async (e) => {
    e.preventDefault();

    if (newPassword !== confirmPassword) {
      setStatus("Passwords do not match");
      return;
    }

    setIsLoading(true);
    setStatus("");

    try {
      await authService.resetPassword({
        email,
        otp: Number(otp),
        new_password: newPassword,
        confirm_password: confirmPassword,
      });

      setStatus("success");
      setTimeout(() => navigate("/login"), 2000);
    } catch (err) {
      setStatus(err?.detail || "Failed to reset password. Please check OTP.");
    } finally {
      setIsLoading(false);
    }
  };

  return (
    <div className="w-full min-h-screen bg-gradient-to-br from-violet-100 via-white to-indigo-100 
                    flex items-center justify-center p-4 animate-pageFade">

      {/* MAIN CARD */}
      <div className="
        w-full max-w-4xl bg-white/85 backdrop-blur-xl rounded-3xl shadow-2xl 
        overflow-hidden border border-white/40 grid grid-cols-1 lg:grid-cols-2 animate-cardUp
      ">

        {/* LEFT PANEL (Smaller + Balanced) */}
        <div className="hidden lg:flex relative p-4">
          <div
            className="
              relative rounded-2xl overflow-hidden shadow-lg 
              w-full h-full flex flex-col
            "
            style={{
              backgroundImage: `url(${LoginBg})`,
              backgroundSize: "cover",
              backgroundPosition: "center",
            }}
          >
            <div className="
              absolute inset-0 bg-gradient-to-b 
              from-violet-900/25 via-indigo-900/15 to-purple-900/25 
              backdrop-blur-[1px]
            " />

            {/* TOP LOGO */}
            <div className="relative z-10 flex items-center gap-3 px-6 pt-6">
              <div className="w-11 h-11 bg-white/95 rounded-full flex items-center justify-center shadow-xl p-2">
                <img src={Nts_logo} alt="Logo" className="h-7 w-7" />
              </div>
              <div>
                <p className="text-lg font-extrabold text-white drop-shadow-lg">Neutrino</p>
                <p className="text-[10px] opacity-90 tracking-widest text-gray-200">Interview.AI</p>
              </div>
            </div>

            {/* CENTER CONTENT */}
            <div className="relative z-10 w-full h-full flex flex-col justify-center px-8 pb-10">
              <h1 className="
                text-4xl font-extrabold 
                bg-gradient-to-r from-violet-200 to-pink-200 
                bg-clip-text text-transparent drop-shadow-xl
              ">
                Reset Password
              </h1>

              <p className="mt-4 text-indigo-100 text-sm leading-relaxed max-w-[240px]">
                Enter the OTP sent to your email and create a secure new password.
              </p>
            </div>
          </div>
        </div>

        {/* RIGHT SIDE (Shrunk + Fits Perfectly) */}
        <div className="flex items-center justify-center p-8 bg-white animate-rightFade overflow-visible">
          <div className="w-full max-w-[280px]">

<<<<<<< HEAD
            <h2 className="text-2xl font-bold mb-1 bg-gradient-to-r from-violet-600 to-indigo-600 bg-clip-text text-transparent">
              Create New Password
            </h2>

            <p className="text-xs text-gray-500 mb-4">Enter OTP & new password</p>
=======
            <h2 className="text-xl font-semibold text-gray-800 mb-5">
              Create New Password
            </h2>
            
>>>>>>> 0ee7bb3f

            {/* ERROR */}
            {status && status !== "success" && (
              <div className="mb-3 p-3 bg-red-50 border border-red-200 rounded-lg text-[11px] text-red-700">
                {status}
              </div>
            )}

            {/* SUCCESS */}
            {status === "success" && (
              <div className="mb-3 p-3 bg-green-50 border border-green-200 rounded-lg text-center text-[12px] text-green-700">
                <div className="font-semibold">Password Updated!</div>
                <p>You will be redirected...</p>
              </div>
            )}

            {/* FORM */}
            <form onSubmit={handleSubmit} className="space-y-4">

              {/* EMAIL */}
              <div>
<<<<<<< HEAD
                <label className="block text-[11px] font-semibold mb-1">Email</label>
=======
                <label className="block text-base font-semibold mb-1">Email</label>
>>>>>>> 0ee7bb3f
                <div className="relative">
                  <EmailIcon className="absolute left-3 top-1/2 -translate-y-1/2 h-3.5 w-3.5 text-indigo-500" />
                  <input
                    type="email"
                    value={email}
                    onChange={(e) => setEmail(e.target.value)}
                    required
<<<<<<< HEAD
                    className="w-full pl-10 pr-3 py-2 bg-gray-50 border rounded-lg text-[12px]
                               focus:ring-2 focus:ring-violet-400/50 outline-none"
=======
                    className="w-full pl-10 pr-3 py-2.5 bg-gray-50 border border-gray-200 rounded-lg text-base
                               focus:ring-2 focus:ring-blue-400/40 outline-none"
>>>>>>> 0ee7bb3f
                  />
                </div>
              </div>

              {/* OTP */}
              <div>
<<<<<<< HEAD
                <label className="block text-[11px] font-semibold mb-1">OTP Code</label>
=======
                <label className="block text-base font-semibold mb-1">OTP Code</label>
>>>>>>> 0ee7bb3f
                <div className="relative">
                  <PinIcon className="absolute left-3 top-1/2 -translate-y-1/2 h-3.5 w-3.5 text-indigo-500" />
                  <input
                    type="text"
                    value={otp}
                    onChange={(e) => setOtp(e.target.value.replace(/\D/g, "").slice(0, 6))}
                    required
                    maxLength={6}
<<<<<<< HEAD
                    className="w-full pl-10 pr-3 py-2 bg-gray-50 border rounded-lg 
                               text-center tracking-widest font-mono text-[12px]
                               focus:ring-2 focus:ring-violet-400/50"
=======
                    className="w-full pl-10 pr-3 py-2.5 bg-gray-50 border border-gray-200 rounded-lg 
                                tracking-widest font-mono text-base focus:ring-2 focus:ring-blue-400/40"
>>>>>>> 0ee7bb3f
                  />
                </div>
              </div>

              {/* NEW PASSWORD */}
              <div>
<<<<<<< HEAD
                <label className="block text-[11px] font-semibold mb-1">New Password</label>
=======
                <label className="block text-base font-semibold mb-1">New Password</label>
>>>>>>> 0ee7bb3f
                <div className="relative">
                  <LockIcon className="absolute left-3 top-1/2 -translate-y-1/2 h-3.5 w-3.5 text-indigo-500" />
                  <input
                    type={showPassword ? "text" : "password"}
                    value={newPassword}
                    onChange={(e) => setNewPassword(e.target.value)}
                    required
                    className="w-full pl-10 pr-10 py-2 bg-gray-50 border rounded-lg text-[12px]
                               focus:ring-2 focus:ring-violet-400/50 outline-none"
                  />
                  <button
                    type="button"
                    onClick={() => setShowPassword(!showPassword)}
                    className="absolute right-3 top-1/2 -translate-y-1/2"
                  >
                    {showPassword ? <VisibilityOff fontSize="small" /> : <Visibility fontSize="small" />}
                  </button>
                </div>
              </div>

              {/* CONFIRM PASSWORD */}
              <div>
<<<<<<< HEAD
                <label className="block text-[11px] font-semibold mb-1">Confirm Password</label>
=======
                <label className="block text-base font-semibold mb-1">Confirm Password</label>
>>>>>>> 0ee7bb3f
                <div className="relative">
                  <LockIcon className="absolute left-3 top-1/2 -translate-y-1/2 h-3.5 w-3.5 text-indigo-500" />
                  <input
                    type={showConfirmPassword ? "text" : "password"}
                    value={confirmPassword}
                    onChange={(e) => setConfirmPassword(e.target.value)}
                    required
                    className="w-full pl-10 pr-10 py-2 bg-gray-50 border rounded-lg text-[12px]
                               focus:ring-2 focus:ring-violet-400/50 outline-none"
                  />
                  <button
                    type="button"
                    onClick={() => setShowConfirmPassword(!showConfirmPassword)}
                    className="absolute right-3 top-1/2 -translate-y-1/2"
                  >
                    {showConfirmPassword ? <VisibilityOff fontSize="small" /> : <Visibility fontSize="small" />}
                  </button>
                </div>
              </div>

              {/* SUBMIT */}
              <button
                type="submit"
                disabled={isLoading}
<<<<<<< HEAD
                className="w-full py-2.5 bg-gradient-to-r from-violet-600 to-indigo-600 
                           text-white text-[12px] rounded-lg font-medium shadow-md 
                           hover:shadow-lg transition disabled:opacity-50"
=======
                className="w-full py-3 bg-gradient-to-r from-blue-600 to-blue-700 text-white text-base 
                           rounded-lg font-medium shadow-md hover:shadow-lg transition disabled:opacity-50"
>>>>>>> 0ee7bb3f
              >
                {isLoading ? "Updating..." : "Reset Password"}
              </button>
            </form>

<<<<<<< HEAD
            {/* BOTTOM LINKS */}
            <div className="text-center mt-5 text-[11px]">
=======
            {/* LINKS */}
            <div className="text-center mt-5 text-sm">
>>>>>>> 0ee7bb3f
              <span className="text-gray-500">Didn't get OTP?</span>
              <Link to="/forgot-password" className="text-violet-600 ml-1 font-medium">
                Resend
              </Link>

              <div className="mt-2">
                <Link to="/login" className="text-violet-600 font-medium">
                  Back to Login
                </Link>
              </div>
            </div>

          </div>
        </div>
      </div>

      {/* ANIMATIONS */}
      <style>{`
        @keyframes pageFade { 
          from {opacity:0; transform:translateY(20px);} 
          to {opacity:1; transform:translateY(0);} 
        }
        .animate-pageFade { animation: pageFade .7s ease-out; }

        @keyframes cardUp { 
          from {opacity:0; transform:scale(.95);} 
          to {opacity:1; transform:scale(1);} 
        }
        .animate-cardUp { animation: cardUp .7s ease-out; }

        @keyframes rightFade { 
          from {opacity:0; transform:translateX(25px);} 
          to {opacity:1; transform:translateX(0);} 
        }
        .animate-rightFade { animation: rightFade .8s ease-out .2s forwards; opacity:0; }
      `}</style>
    </div>
  );
}

<|MERGE_RESOLUTION|>--- conflicted
+++ resolved
@@ -115,18 +115,10 @@
         <div className="flex items-center justify-center p-8 bg-white animate-rightFade overflow-visible">
           <div className="w-full max-w-[280px]">
 
-<<<<<<< HEAD
-            <h2 className="text-2xl font-bold mb-1 bg-gradient-to-r from-violet-600 to-indigo-600 bg-clip-text text-transparent">
-              Create New Password
-            </h2>
-
-            <p className="text-xs text-gray-500 mb-4">Enter OTP & new password</p>
-=======
             <h2 className="text-xl font-semibold text-gray-800 mb-5">
               Create New Password
             </h2>
             
->>>>>>> 0ee7bb3f
 
             {/* ERROR */}
             {status && status !== "success" && (
@@ -148,11 +140,7 @@
 
               {/* EMAIL */}
               <div>
-<<<<<<< HEAD
-                <label className="block text-[11px] font-semibold mb-1">Email</label>
-=======
                 <label className="block text-base font-semibold mb-1">Email</label>
->>>>>>> 0ee7bb3f
                 <div className="relative">
                   <EmailIcon className="absolute left-3 top-1/2 -translate-y-1/2 h-3.5 w-3.5 text-indigo-500" />
                   <input
@@ -160,24 +148,15 @@
                     value={email}
                     onChange={(e) => setEmail(e.target.value)}
                     required
-<<<<<<< HEAD
-                    className="w-full pl-10 pr-3 py-2 bg-gray-50 border rounded-lg text-[12px]
-                               focus:ring-2 focus:ring-violet-400/50 outline-none"
-=======
                     className="w-full pl-10 pr-3 py-2.5 bg-gray-50 border border-gray-200 rounded-lg text-base
                                focus:ring-2 focus:ring-blue-400/40 outline-none"
->>>>>>> 0ee7bb3f
                   />
                 </div>
               </div>
 
               {/* OTP */}
               <div>
-<<<<<<< HEAD
-                <label className="block text-[11px] font-semibold mb-1">OTP Code</label>
-=======
                 <label className="block text-base font-semibold mb-1">OTP Code</label>
->>>>>>> 0ee7bb3f
                 <div className="relative">
                   <PinIcon className="absolute left-3 top-1/2 -translate-y-1/2 h-3.5 w-3.5 text-indigo-500" />
                   <input
@@ -186,25 +165,15 @@
                     onChange={(e) => setOtp(e.target.value.replace(/\D/g, "").slice(0, 6))}
                     required
                     maxLength={6}
-<<<<<<< HEAD
-                    className="w-full pl-10 pr-3 py-2 bg-gray-50 border rounded-lg 
-                               text-center tracking-widest font-mono text-[12px]
-                               focus:ring-2 focus:ring-violet-400/50"
-=======
                     className="w-full pl-10 pr-3 py-2.5 bg-gray-50 border border-gray-200 rounded-lg 
                                 tracking-widest font-mono text-base focus:ring-2 focus:ring-blue-400/40"
->>>>>>> 0ee7bb3f
                   />
                 </div>
               </div>
 
               {/* NEW PASSWORD */}
               <div>
-<<<<<<< HEAD
-                <label className="block text-[11px] font-semibold mb-1">New Password</label>
-=======
                 <label className="block text-base font-semibold mb-1">New Password</label>
->>>>>>> 0ee7bb3f
                 <div className="relative">
                   <LockIcon className="absolute left-3 top-1/2 -translate-y-1/2 h-3.5 w-3.5 text-indigo-500" />
                   <input
@@ -227,11 +196,7 @@
 
               {/* CONFIRM PASSWORD */}
               <div>
-<<<<<<< HEAD
-                <label className="block text-[11px] font-semibold mb-1">Confirm Password</label>
-=======
                 <label className="block text-base font-semibold mb-1">Confirm Password</label>
->>>>>>> 0ee7bb3f
                 <div className="relative">
                   <LockIcon className="absolute left-3 top-1/2 -translate-y-1/2 h-3.5 w-3.5 text-indigo-500" />
                   <input
@@ -256,26 +221,15 @@
               <button
                 type="submit"
                 disabled={isLoading}
-<<<<<<< HEAD
-                className="w-full py-2.5 bg-gradient-to-r from-violet-600 to-indigo-600 
-                           text-white text-[12px] rounded-lg font-medium shadow-md 
-                           hover:shadow-lg transition disabled:opacity-50"
-=======
                 className="w-full py-3 bg-gradient-to-r from-blue-600 to-blue-700 text-white text-base 
                            rounded-lg font-medium shadow-md hover:shadow-lg transition disabled:opacity-50"
->>>>>>> 0ee7bb3f
               >
                 {isLoading ? "Updating..." : "Reset Password"}
               </button>
             </form>
 
-<<<<<<< HEAD
-            {/* BOTTOM LINKS */}
-            <div className="text-center mt-5 text-[11px]">
-=======
             {/* LINKS */}
             <div className="text-center mt-5 text-sm">
->>>>>>> 0ee7bb3f
               <span className="text-gray-500">Didn't get OTP?</span>
               <Link to="/forgot-password" className="text-violet-600 ml-1 font-medium">
                 Resend
