--- conflicted
+++ resolved
@@ -1,10 +1,5 @@
-<<<<<<< HEAD
-import { useState, useEffect } from 'react';
-import { Link, useLocation } from 'react-router-dom';
-=======
 import { useState, useEffect, useRef } from 'react';
 import { Link } from 'react-router-dom';
->>>>>>> 4eb8887c
 import jobPostingService from '../../services/jobPostingService';
 import StatusDropdown from '../../components/JobPostings/StatusDropdown';
 import AssignedUsersModal from '../../components/JobPostings/AssignedUsersModal';
@@ -529,64 +524,74 @@
                     </div>
                   </div>
                   
-<<<<<<< HEAD
-                  {/* Delete button at bottom right */}
-                  {canDeleteJob && (
-                  <div
-                    className="absolute bottom-4 right-4 z-10"
-                    onClick={(e) => handleDeleteClick(e, job.id)}
-                  >
-                    <button
-                      className="p-2 rounded-full bg-gray-100 text-gray-600 hover:bg-red-100 hover:text-red-600 transition-colors duration-300"
-                      aria-label="Delete job posting"
-                    >
-                      <DeleteIcon className="h-5 w-5" />
-                    </button>
-=======
                   {/* Action buttons at bottom right */}
-                  <div className="absolute bottom-4 right-4 z-10 flex space-x-2">
-                    {/* 3-dot menu */}
-                    <div onClick={(e) => handleMenuToggle(e, job.id)}>
-                      <button className="p-2 rounded-full bg-gray-100 text-gray-600 hover:bg-gray-200 transition-colors duration-300">
-                        <MoreIcon className="h-5 w-5" />
-                      </button>
-
-                      {/* Action menu dropdown */}
-                      {showActionMenu === job.id && (
-                        <div
-                          ref={actionMenuRef}
-                          className="absolute bottom-12 right-0 w-48 bg-white rounded-xl shadow-xl border border-gray-100 py-2 z-50 animate-fadeIn"
-                        >
-                          <button
-                            onClick={(e) => handleViewAssignedUsersClick(e, job)}
-                            className="w-full px-4 py-2 text-left flex items-center hover:bg-primary-50 transition-colors"
-                          >
-                            <GroupIcon className="h-4 w-4 mr-2 text-primary-500" />
-                            <span>View Assigned Users</span>
-                          </button>
-                          <button
-                            onClick={(e) => handleAssignUsersClick(e, job)}
-                            className="w-full px-4 py-2 text-left flex items-center hover:bg-primary-50 transition-colors"
-                          >
-                            <PersonAddIcon className="h-4 w-4 mr-2 text-primary-500" />
-                            <span>Assign Users</span>
-                          </button>
-                        </div>
-                      )}
-                    </div>
-
-                    {/* Delete button */}
-                    <div onClick={(e) => handleDeleteClick(e, job.id)}>
-                      <button
-                        className="p-2 rounded-full bg-gray-100 text-gray-600 hover:bg-red-100 hover:text-red-600 transition-colors duration-300"
-                        aria-label="Delete job posting"
-                      >
-                        <DeleteIcon className="h-5 w-5" />
-                      </button>
-                    </div>
->>>>>>> 4eb8887c
-                  </div>
-                  )}
+<div className="absolute bottom-4 right-4 z-10 flex space-x-2">
+
+  {/* 3-dot menu */}
+  <div
+    onClick={(e) => {
+      e.preventDefault();
+      e.stopPropagation();
+      handleMenuToggle(e, job.id);
+    }}
+  >
+    <button className="p-2 rounded-full bg-gray-100 text-gray-600 hover:bg-gray-200 transition-colors duration-300">
+      <MoreIcon className="h-5 w-5" />
+    </button>
+
+    {/* Action menu dropdown */}
+    {showActionMenu === job.id && (
+      <div
+        ref={actionMenuRef}
+        className="absolute bottom-12 right-0 w-48 bg-white rounded-xl shadow-xl border border-gray-100 py-2 z-50 animate-fadeIn"
+      >
+        <button
+          onClick={(e) => {
+            e.preventDefault();
+            e.stopPropagation();
+            handleViewAssignedUsersClick(e, job);
+          }}
+          className="w-full px-4 py-2 text-left flex items-center hover:bg-primary-50 transition-colors"
+        >
+          <GroupIcon className="h-4 w-4 mr-2 text-primary-500" />
+          <span>View Assigned Users</span>
+        </button>
+
+        <button
+          onClick={(e) => {
+            e.preventDefault();
+            e.stopPropagation();
+            handleAssignUsersClick(e, job);
+          }}
+          className="w-full px-4 py-2 text-left flex items-center hover:bg-primary-50 transition-colors"
+        >
+          <PersonAddIcon className="h-4 w-4 mr-2 text-primary-500" />
+          <span>Assign Users</span>
+        </button>
+      </div>
+    )}
+  </div>
+
+  {/* Delete button */}
+  {canDeleteJob && (
+    <div
+      onClick={(e) => {
+        e.preventDefault();
+        e.stopPropagation();
+        handleDeleteClick(e, job.id);
+      }}
+    >
+      <button
+        className="p-2 rounded-full bg-gray-100 text-gray-600 hover:bg-red-100 hover:text-red-600 transition-colors duration-300"
+        aria-label="Delete job posting"
+      >
+        <DeleteIcon className="h-5 w-5" />
+      </button>
+    </div>
+  )}
+</div>
+
+ 
                 </div>
               </div>
             </Link>
