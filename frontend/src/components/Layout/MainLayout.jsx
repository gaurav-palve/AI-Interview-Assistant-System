import { useState, useEffect } from 'react';
import { Link, useLocation, useNavigate } from 'react-router-dom';
import { useAuth } from '../../contexts/AuthContext';
import Logo from '../../pages/Logo';
import { PERMISSIONS } from "../../constants/permissions";
import { NAV_ITEMS, SETTINGS_MENU } from "../../config/navigationConfig";

import {
  MenuOutlined as MenuIcon,
  CloseOutlined as CloseIcon,
  NotificationsOutlined as NotificationsIcon,
  AddOutlined as AddIcon,
  PersonOutlined as PersonIcon,
  LogoutOutlined as LogoutIcon,
  DashboardOutlined as DashboardIcon,
  AssignmentOutlined as AssignmentIcon,
  BarChartOutlined as StatsIcon,
  AssessmentOutlined as AssessmentIcon,
  DescriptionOutlined as DescriptionIcon,
  GradingOutlined as GradingIcon,
  WorkOutlined as WorkIcon,
  ChevronLeftOutlined as ChevronLeftIcon,
  ChevronRightOutlined as ChevronRightIcon,
  AdminPanelSettingsOutlined as RolesIcon,
  SettingsOutlined,
  PersonAddOutlined,
  PeopleOutlined,
  AdminPanelSettingsOutlined
} from '@mui/icons-material';

export default function MainLayout({ children }) {
  // const { user, logout } = useAuth();
  const { user, logout, hasPermission } = useAuth();
  const location = useLocation();
  const navigate = useNavigate();

  const [isSidebarHovered, setSidebarHovered] = useState(false);
  const [sidebarOpen, setSidebarOpen] = useState(false);
  const [isSidebarExpanded, setIsSidebarExpanded] = useState(true); // Desktop sidebar toggle state
  const [greeting, setGreeting] = useState('Hello');
  const [notificationCount, setNotificationCount] = useState(3);

  const [settingsOpen, setSettingsOpen] = useState(
    location.pathname.startsWith("/users") ||
    location.pathname.startsWith("/roles")
  );

  const canSeeSettings =
    hasPermission(PERMISSIONS.USER_VIEW) ||
    hasPermission(PERMISSIONS.USER_MANAGE) ||
    hasPermission(PERMISSIONS.ROLE_MANAGE);

  const navItems = [
<<<<<<< HEAD
    {
      path: '/dashboard', label: 'Dashboard', icon: <DashboardIcon />, permissions: [
        // PERMISSIONS.JOB_VIEW,
        PERMISSIONS.REPORT_VIEW,
        PERMISSIONS.USER_VIEW,
      ],
    },

    {
      path: '/job-postings', label: 'Job Postings', icon: <WorkIcon />, permissions: [
        PERMISSIONS.JOB_VIEW,
        PERMISSIONS.JOB_CREATE,
        PERMISSIONS.JOB_EDIT,
        PERMISSIONS.JOB_DELETE,
        PERMISSIONS.JOB_VIEW_ALL,
        PERMISSIONS.JOB_VIEW_ASSIGNED,
      ],
    },

    {
      path: '/interviews', label: 'Interviews', icon: <AssignmentIcon />, permissions: [
        PERMISSIONS.INTERVIEW_VIEW,
        PERMISSIONS.INTERVIEW_SCHEDULE,
        PERMISSIONS.INTERVIEW_MANAGE,
      ],
    },

    {
      path: '/statistics', label: 'Statistics', icon: <StatsIcon />, permissions: [
        PERMISSIONS.REPORT_VIEW,
      ],
    },

    {
      path: '/candidate-assessment-reports', label: 'Assessment Reports', icon: <GradingIcon />, permissions: [
        PERMISSIONS.ASSESSMENT_VIEW,
        PERMISSIONS.ASSESSMENT_CREATE,
      ],
    }
=======
    { path: '/dashboard', label: 'Dashboard', icon: <DashboardIcon />, permissions: [
      // PERMISSIONS.JOB_VIEW,
      PERMISSIONS.REPORT_VIEW,
      PERMISSIONS.USER_VIEW,
    ], },

    { path: '/job-postings', label: 'Job Postings', icon: <WorkIcon />, permissions: [
      PERMISSIONS.JOB_VIEW,
      PERMISSIONS.JOB_CREATE,
      PERMISSIONS.JOB_EDIT,
      PERMISSIONS.JOB_DELETE,
      PERMISSIONS.JOB_VIEW_ALL,
      PERMISSIONS.JOB_VIEW_ASSIGNED,
    ], },

    { path: '/interviews', label: 'Interviews', icon: <AssignmentIcon />, permissions: [
      PERMISSIONS.INTERVIEW_VIEW,
      PERMISSIONS.INTERVIEW_SCHEDULE,
      PERMISSIONS.INTERVIEW_MANAGE,
    ], },

    { path: '/statistics', label: 'Statistics', icon: <StatsIcon />, permissions: [
      PERMISSIONS.INTERVIEW_VIEW,
    ], },

    { path: '/candidate-assessment-reports', label: 'Assessment Reports', icon: <GradingIcon />, permissions: [
      PERMISSIONS.ASSESSMENT_VIEW,
      PERMISSIONS.ASSESSMENT_CREATE,
    ], }
>>>>>>> 233feff6
  ];

  useEffect(() => {
    const hour = new Date().getHours();
    if (hour < 12) setGreeting('Good morning');
    else if (hour < 18) setGreeting('Good afternoon');
    else setGreeting('Good evening');

    const interval = setInterval(() => {
      const greetings = ['Hello', 'Welcome', 'Hi there'];
      setGreeting(greetings[Math.floor(Math.random() * greetings.length)]);
    }, 5000);

    return () => clearInterval(interval);
  }, []);

  useEffect(() => {
    if (
      location.pathname.startsWith("/users") ||
      location.pathname.startsWith("/create-role")
    ) {
      setSettingsOpen(true);
    } else {
      setSettingsOpen(false);
    }
  }, [location.pathname]);


  const handleLogout = async () => {
    try {
      await logout();
      navigate('/login', { replace: true });
    } catch (error) {
      console.error('Logout failed:', error);
    }
  };

  // Determine if sidebar should be visible (expanded or hovered)
  const isSidebarVisible = isSidebarExpanded || isSidebarHovered;

  return (
    <div className="flex h-screen w-full bg-gray-50 relative overflow-hidden" style={{ margin: 0, padding: 0 }}>
      {/* Hover zone for desktop - only active when sidebar is collapsed */}
      {!isSidebarExpanded && (
        <div
          className="hidden md:block fixed top-0 left-0 h-full w-3 z-50"
          onMouseEnter={() => setSidebarHovered(true)}
          onMouseLeave={() => setSidebarHovered(false)}
        />
      )}

      {/* Sidebar */}
      <div
        className={`fixed top-0 left-0 h-full z-40 transition-all duration-300 ease-in-out ${isSidebarVisible ? 'w-64' : 'w-16'
          } shadow-2xl  border-gray-700`}
        style={{
          margin: 0,
          padding: 0,
          background: 'linear-gradient(to bottom, #000000 0%, #000000 70%, #0F2962 100%)',
        }}
        onMouseEnter={() => !isSidebarExpanded && setSidebarHovered(true)}
        onMouseLeave={() => setSidebarHovered(false)}
      >
        <div className="flex flex-col w-full h-full">
          {/* Logo and Toggle Button */}
          <div className="px-4 pt-4" style={{ backgroundColor: '#515151' }}>
            <div className="flex items-center justify-between w-full h-10">
              {isSidebarVisible ? (
                <>
                  <Link to="/dashboard" className="flex items-center justify-start flex-1 pl-1">
                    <Logo expanded={isSidebarVisible} />
                  </Link>
                  {/* Professional Toggle Button - Top right of drawer when expanded */}
                  <button
                    onClick={() => setIsSidebarExpanded(!isSidebarExpanded)}
                    className=" ml-2 hidden md:flex items-center justify-center w-12 h-8 rounded-lg bg-white/10 hover:bg-white/20 backdrop-blur-sm text-white transition-all duration-200 hover:scale-110 focus:outline-none focus:ring-2 focus:ring-white/30 focus:ring-offset-2 focus:ring-offset-primary-700 shadow-lg border border-white/10"
                    aria-label="Collapse sidebar"
                  >
                    <ChevronLeftIcon className="h-5 w-5" />
                  </button>
                </>
              ) : (
                /* Toggle Button - Top left when collapsed */
                <button
                  onClick={() => setIsSidebarExpanded(!isSidebarExpanded)}
                  className="hidden md:flex items-center justify-center w-8 h-8 rounded-lg bg-white/10 hover:bg-white/20 backdrop-blur-sm text-white transition-all duration-200 hover:scale-110 focus:outline-none focus:ring-2 focus:ring-white/30 focus:ring-offset-2 focus:ring-offset-primary-700 mx-auto shadow-lg border border-white/10"
                  aria-label="Expand sidebar"
                >
                  <ChevronRightIcon className="h-5 w-5" />
                </button>
              )}
            </div>

            {/* Professional Divider */}
            <div className="mt-3 h-px bg-gradient-to-r from-transparent via-white/20 to-transparent" />
          </div>

          <nav className="flex-1 px-2 py-4 space-y-2 overflow-hidden">
            {NAV_ITEMS.filter(item => item.permissions.some(p => hasPermission(p))).map((item) => (
              <Link
                key={item.path}
                to={item.path}
                className={`flex items-center text-white/90 hover:text-white transition-all duration-200 ${location.pathname === item.path ? 'font-semibold' : 'font-normal'
                  }`}
              >
                <div
                  className={`h-11 w-full flex ${isSidebarVisible ? 'justify-start pl-3' : 'justify-center'
                    } items-center rounded-lg transition-all duration-300 ${location.pathname === item.path
                      ? 'bg-white/15 shadow-lg border-l-2 border-primary-400'
                      : 'hover:bg-white/10 hover:shadow-md'
                    }`}
                >
                  <span className="h-6 w-6 flex-shrink-0 flex items-center justify-center"><item.icon /></span>
                  <span
                    className={`ml-3 whitespace-nowrap transition-all duration-300 ${isSidebarVisible
                        ? 'opacity-100 max-w-[200px]'
                        : 'opacity-0 max-w-0 overflow-hidden'
                      }`}
                  >
                    {item.label}
                  </span>
                </div>
              </Link>
            ))}
            {/* SETTINGS */}
            {canSeeSettings && (
              <div>
                <button
                  onClick={() => setSettingsOpen(!settingsOpen)}
                  className="flex items-center text-white/90 hover:text-white transition-all duration-200 w-full"
                >
                  <div
                    className={`h-11 w-full flex ${isSidebarVisible ? 'justify-start pl-3' : 'justify-center'
                      } items-center rounded-lg transition-all duration-300 ${settingsOpen
                        ? 'bg-white/15 shadow-lg border-l-2 border-primary-400'
                        : 'hover:bg-white/10 hover:shadow-md'
                      }`}
                  >
                    <span className="h-6 w-6 flex items-center justify-center">
                      <SettingsOutlined />
                    </span>

                    <span
                      className={`ml-3 whitespace-nowrap transition-all duration-300 ${isSidebarVisible
                          ? 'opacity-100 max-w-[200px]'
                          : 'opacity-0 max-w-0 overflow-hidden'
                        }`}
                    >
                      Settings
                    </span>
                  </div>
                </button>

                {/* SETTINGS SUB MENU */}
                {settingsOpen && isSidebarVisible && (
                  <div className="ml-6 mt-1 space-y-1">
                    {/* Create User */}
                    {hasPermission(PERMISSIONS.USER_MANAGE) && (
                      <Link to="/users/create">
                        <div
                          className={`h-11 w-full flex items-center pl-3 rounded-lg transition-all duration-300
            text-white/80 hover:text-white
            ${location.pathname === '/users/create'
                              ? 'bg-white/15 shadow-lg border-l-2 border-primary-400 font-semibold'
                              : 'hover:bg-white/10 hover:shadow-md'
                            }`}
                        >
                          <PersonAddOutlined fontSize="small" className="mr-2" />
                          Create User
                        </div>
                      </Link>
                    )}

                    {/* Role Management */}
                    {hasPermission(PERMISSIONS.ROLE_MANAGE) && (
                      <Link to="/create-role">
                        <div
                          className={`h-11 w-full flex items-center pl-3 rounded-lg transition-all duration-300
            text-white/80 hover:text-white
            ${location.pathname === '/create-role'
                              ? 'bg-white/15 shadow-lg border-l-2 border-primary-400 font-semibold'
                              : 'hover:bg-white/10 hover:shadow-md'
                            }`}
                        >
                          <AdminPanelSettingsOutlined fontSize="small" className="mr-2" />
                          Role Management
                        </div>
                      </Link>
                    )}

                    {/* All Users */}
                    {hasPermission(PERMISSIONS.USER_VIEW) && (
                      <Link to="/users">
                        <div
                          className={`h-11 w-full flex items-center pl-3 rounded-lg transition-all duration-300
            text-white/80 hover:text-white
            ${location.pathname === '/users'
                              ? 'bg-white/15 shadow-lg border-l-2 border-primary-400 font-semibold'
                              : 'hover:bg-white/10 hover:shadow-md'
                            }`}
                        >
                          <PeopleOutlined fontSize="small" className="mr-2" />
                          All Users
                        </div>
                      </Link>
                    )}
                  </div>
                )}

              </div>
            )}
          </nav>

          {/* User Info */}
          <div className="p-4 border-t border-white/10">
            <div className="flex items-center">
              <button
                onClick={handleLogout}
                className="text-xs font-medium text-white/70 hover:text-white flex items-center transition-colors whitespace-nowrap hover:underline"
              >
                <LogoutIcon className="h-4 w-4" />
                <span
                  className={`ml-1 transition-all duration-300 ${isSidebarVisible
                    ? 'opacity-100 max-w-[100px]'
                    : 'opacity-0 max-w-0 overflow-hidden'
                    }`}
                > Logout
                </span>
              </button>
            </div>
          </div>

        </div>
      </div>

      {/* Mobile Sidebar */}
      <div className={`fixed inset-0 flex z-40 md:hidden transition-opacity duration-300 ${sidebarOpen ? 'opacity-100' : 'opacity-0 pointer-events-none'}`}>
        <div
          className={`fixed inset-0 bg-gray-600 bg-opacity-75 transition-opacity duration-300 ${sidebarOpen ? 'opacity-100' : 'opacity-0'}`}
          onClick={() => setSidebarOpen(false)}
        />
        <div className={`relative flex-1 flex flex-col max-w-xs w-full bg-gray-800 shadow-2xl transition-transform duration-300 ease-in-out ${sidebarOpen ? 'translate-x-0' : '-translate-x-full'}`}>
          <div className="absolute top-0 right-0 -mr-12 pt-2">
            <button
              className="ml-1 flex items-center justify-center h-10 w-10 rounded-full focus:outline-none focus:ring-2 focus:ring-inset focus:ring-white"
              onClick={() => setSidebarOpen(false)}
            >
              <CloseIcon className="h-6 w-6 text-white" />
            </button>
          </div>

          <div className="flex-1 h-0 overflow-y-auto">
            <div className="flex-shrink-0 flex items-center px-4 py-5">
              <Logo expanded={true} />
            </div>

            <nav className="mt-5 px-2 space-y-2">
              {navItems.filter(item => item.permissions.some(p => hasPermission(p))).map((item) => (

                <Link
                  key={item.path}
                  to={item.path}
                  className={`flex items-center text-white hover:text-primary-200 ${location.pathname === item.path ? 'font-bold' : ''
                    }`}
                  onClick={() => setSidebarOpen(false)}
                >
                  <span className="h-6 w-6 mr-3">{item.icon}</span>
                  <span>{item.label}</span>
                </Link>
              ))}
            </nav>
          </div>

          <div className="flex-shrink-0 flex border-t border-primary-500/50 p-4">
            <div className="flex items-center">
              <div className="h-10 w-10 rounded-full bg-gradient-to-r from-primary-500 to-primary-500 flex items-center justify-center text-white shadow-lg">
                <PersonIcon />
              </div>
              <div className="ml-3">
                <p className="text-base font-medium text-white">{user?.email?.split('@')[0]}</p>
                <button
                  onClick={handleLogout}
                  className="text-sm font-medium text-primary-200 hover:text-white flex items-center mt-1"
                >
                  <LogoutIcon className="h-4 w-4 mr-1" />
                  Logout
                </button>
              </div>
            </div>
          </div>
        </div>
      </div>

      {/* Main Content */}
      <div className={`flex flex-col w-0 flex-1 overflow-hidden transition-all duration-300 ${isSidebarVisible ? 'md:ml-64' : 'md:ml-16'}`}>
        {/* Header */}
        <div className="sticky h-[70px] top-0 z-10 bg-gray-800  border-b border-gray-400" style={{ margin: 0, padding: 0, backgroundColor: '#D9D9D9' }}>
          {/* Mobile Header */}
          <div className="md:hidden h-full flex items-center justify-center">
            <button
              className="absolute left-4 h-12 w-12 inline-flex items-center justify-center rounded-md text-white hover:text-primary-200 hover:bg-primary-500/30 focus:outline-none focus:ring-2 focus:ring-inset focus:ring-primary-300 transition-all duration-200"
              onClick={() => setSidebarOpen(true)}
            >
              <MenuIcon className="h-6 w-6" />
            </button>
            <h1 className="text-base font-semibold text-white font-serif">
              {greeting},<span className="font-bold text-white">{user?.email?.split('@')[0]}</span>
            </h1>
          </div>

          {/* Desktop Header */}
          <div className="hidden md:flex items-center justify-between px-6 h-full relative transition-all duration-300">
            {/* Left side - Dashboard title */}
            <div className="flex items-center h-full">

            </div>

            {/* Right side - User info and profile */}
            <div className="flex items-center space-x-4">
              <div className="flex items-center" style={{ flexDirection: 'column', alignItems: 'flex-end' }}>
                <span className="text-sm text-black">Hello, {localStorage.getItem('user_name')}</span>
                <span className="text-xs text-black ml-1">Super Admin</span>
              </div>
              <div className="w-10 h-10 rounded-full bg-gray-700 flex items-center justify-center">
                <PersonIcon className="text-white" />
              </div>
            </div>
          </div>
        </div>

        {/* Page Content */}
        {/* <main className="flex-1 relative overflow-y-auto focus:outline-none animate-fadeIn bg-gradient-to-br from-gray-50 via-white to-gray-50 w-full" style={{ margin: 0, padding: 0 }}> */}
        <main className="flex-1 relative overflow-y-auto focus:outline-none animate-fadeIn bg-[#f4f5f7] w-full" style={{ margin: 0, padding: 0 }}>
          <div className="py-6 px-4 sm:px-6 md:px-8 w-full">
            {children}
          </div>
        </main>
      </div>
    </div>
  );
}<|MERGE_RESOLUTION|>--- conflicted
+++ resolved
@@ -51,7 +51,6 @@
     hasPermission(PERMISSIONS.ROLE_MANAGE);
 
   const navItems = [
-<<<<<<< HEAD
     {
       path: '/dashboard', label: 'Dashboard', icon: <DashboardIcon />, permissions: [
         // PERMISSIONS.JOB_VIEW,
@@ -79,11 +78,9 @@
       ],
     },
 
-    {
-      path: '/statistics', label: 'Statistics', icon: <StatsIcon />, permissions: [
-        PERMISSIONS.REPORT_VIEW,
-      ],
-    },
+    { path: '/statistics', label: 'Statistics', icon: <StatsIcon />, permissions: [
+      PERMISSIONS.INTERVIEW_VIEW,
+    ], },
 
     {
       path: '/candidate-assessment-reports', label: 'Assessment Reports', icon: <GradingIcon />, permissions: [
@@ -91,37 +88,6 @@
         PERMISSIONS.ASSESSMENT_CREATE,
       ],
     }
-=======
-    { path: '/dashboard', label: 'Dashboard', icon: <DashboardIcon />, permissions: [
-      // PERMISSIONS.JOB_VIEW,
-      PERMISSIONS.REPORT_VIEW,
-      PERMISSIONS.USER_VIEW,
-    ], },
-
-    { path: '/job-postings', label: 'Job Postings', icon: <WorkIcon />, permissions: [
-      PERMISSIONS.JOB_VIEW,
-      PERMISSIONS.JOB_CREATE,
-      PERMISSIONS.JOB_EDIT,
-      PERMISSIONS.JOB_DELETE,
-      PERMISSIONS.JOB_VIEW_ALL,
-      PERMISSIONS.JOB_VIEW_ASSIGNED,
-    ], },
-
-    { path: '/interviews', label: 'Interviews', icon: <AssignmentIcon />, permissions: [
-      PERMISSIONS.INTERVIEW_VIEW,
-      PERMISSIONS.INTERVIEW_SCHEDULE,
-      PERMISSIONS.INTERVIEW_MANAGE,
-    ], },
-
-    { path: '/statistics', label: 'Statistics', icon: <StatsIcon />, permissions: [
-      PERMISSIONS.INTERVIEW_VIEW,
-    ], },
-
-    { path: '/candidate-assessment-reports', label: 'Assessment Reports', icon: <GradingIcon />, permissions: [
-      PERMISSIONS.ASSESSMENT_VIEW,
-      PERMISSIONS.ASSESSMENT_CREATE,
-    ], }
->>>>>>> 233feff6
   ];
 
   useEffect(() => {
